use regex::Regex;
use std::cmp::Ordering;
use std::collections::HashMap;
use std::fs::{read_dir, File};
use std::process::Command;
use std::str;
use std::sync::mpsc;
use std::{io::BufRead, io::BufReader};
use std::{thread, time};
use termion::event::Key;
use tui::{
    backend::Backend,
    layout::{Constraint, Direction, Layout, Rect},
    style::{Color, Modifier, Style},
    terminal::Frame,
    text::Spans,
    widgets::{Block, Borders, Cell, Clear, Paragraph, Row, Table, TableState, Wrap},
};

use crate::util;

/// CPUTime is used to store the most recent state of
/// the CPU time of a thread, along with a timstamp of
#[derive(Default, Clone, Copy)]
pub struct CPUTime {
    exec_time: usize,
    millis: usize,
}

impl CPUTime {
    /// Returns a new CPUTime with the given values
    pub fn new(exec_time: usize, millis: usize) -> Self {
        let mut new: Self = Default::default();
        new.exec_time = exec_time;
        new.millis = millis;
        new
    }
}

/// ProcessList not only stores the list of processes (or threads),
/// but also CPUTime's of the threads to make it possible to calculate
/// the CPU usage.
#[derive(Default)]
pub struct ProcessList {
    cpu_times: HashMap<usize, CPUTime>,
    pub processes: Vec<Process>,
}

impl ProcessList {
    /// Returns a blank ProcessList
    ///
    /// # Panic
    ///
    /// This function won't panic.
    pub fn new() -> Self {
        Default::default()
    }

    /// Creates a deep copy of a ProcessList
    ///
    /// # Panic
    ///
    /// This function won't panic.
    pub fn clone(&mut self) -> Self {
        let mut new: Self = Default::default();
        new.cpu_times = self.cpu_times.clone();
        let mut processes: Vec<Process> = Default::default();
        for p in self.processes.iter() {
            processes.push(p.clone());
        }
        new.processes = processes;
        new
    }

    /// Update everything contained by the list of processes
    ///
    /// This function deletes the current list of processes and
    /// replaces it by a new one with uptodate metrics.
    ///
    /// # Panic
    ///
    /// This function won't panic.
    pub fn update(&mut self) {
        self.processes = Default::default();

        let re_pid = Regex::new("^/proc/(?P<pid>[0-9]+)$").unwrap();
        let re_tid = Regex::new("^/proc/[0-9]+/task/(?P<tid>[0-9]+)$").unwrap();

        // get to know all possible process directories
        let pid_dirs = match read_dir("/proc") {
            Ok(x) => x,
            Err(_) => return,
        };
        ///////////////////////////////////////
        // iterate processes
        ///////////////////////////////////////
        for pid in pid_dirs {
            let pid = match pid {
                Ok(x) => x.path(),
                Err(_) => continue,
            };
            // the path has to be a directory to be a process
            if !pid.is_dir() {
                continue;
            }
            // convert pid to string
            let pid = match pid.to_str() {
                Some(x) => x,
                _ => continue,
            };
            // check if directory is a process by checking against the expected pattern
            if !re_pid.is_match(pid) {
                continue;
            }
            // get process id from regex
            let pid = match re_pid.captures(pid) {
                Some(x) => x.get(1).map_or("", |m| m.as_str()),
                _ => continue,
            };
            // get to know all threads of the process
            let tid_dirs = match read_dir(format!("/proc/{}/task", pid)) {
                Ok(x) => x,
                Err(_) => continue,
            };
            // to integer
            let pid = match pid.parse::<usize>() {
                Ok(x) => x,
                Err(_) => continue,
            };
            ///////////////////////////////////////
            // iterate through threads
            ///////////////////////////////////////
            for tid in tid_dirs {
                let tid = match tid {
                    Ok(x) => x.path(),
                    Err(_) => continue,
                };
                // the path has to be a directory to be a thread
                if !tid.is_dir() {
                    continue;
                }
                // convert tid to string
                let tid = match tid.to_str() {
                    Some(x) => x,
                    _ => continue,
                };
                // check if directory is a thread by checking against the expected pattern
                if !re_tid.is_match(tid) {
                    continue;
                }
                // get thread id from regex
                let tid = match re_tid.captures(tid) {
                    Some(x) => x.get(1).map_or("", |m| m.as_str()),
                    _ => continue,
                };
                ///////////////////////////////
                // Found thread -> add to list
                ///////////////////////////////
                let tid = match tid.parse::<usize>() {
                    Ok(x) => x,
                    Err(_) => continue,
                };
                self.processes
                    .push(Process::new(pid, tid, &mut self.cpu_times))
            }
        }
    }
}

/// Process is used to store information of one
/// Process (or thread)
#[derive(Default, Debug, Clone)]
pub struct Process {
    pub pid: usize,
    pub name: String,
    pub umask: String,
    pub state: String,
    pub parent_pid: usize,
    pub tid: usize,
    pub memory: usize,
    pub command: String,
    pub threads: usize,
    pub user: String,
    pub nice: i8,
    cpu_time: usize,
    pub cpu_usage: f32,
}

impl Process {
    /// Create a Process (or thread) with current metrics
    ///
    /// This function returns a Process with current metrics
    ///
    /// # Arguments
    ///
    /// * `pid` - the process id of the process (or thread) that is to be investigated
    /// * `tid` - the thread id of the thread that is to be investigated
    /// * `cpu_times` - map of CPU times to calculate the CPU usage
    ///
    /// # Panic
    ///
    /// This function won't panic.
    pub fn new(pid: usize, tid: usize, cpu_times: &mut HashMap<usize, CPUTime>) -> Self {
        let mut new: Self = Default::default();
        new.pid = pid;
        new.tid = tid;
        new.update(cpu_times);
        new
    }

    /// Update the Process (or thread)
    ///
    /// This function updates every attribute of the process (or thread)
    /// to match the current state
    ///
    /// # Arguments
    ///
    /// * `cpu_times` - map of CPU times to calculate the CPU usage
    ///
    /// # Panic
    ///
    /// This function won't panic.
    pub fn update(&mut self, cpu_times: &mut HashMap<usize, CPUTime>) {
        self.update_status();
        self.update_command();
        self.update_user();
        self.update_stat();
        self.update_cpu_usage(cpu_times);
    }

    /// Update the Process (or thread) status
    ///
    /// This function updates every attribute of the process (or thread)
    /// that is read from '/proc/[pid]/task/[tid]/status'.
    ///
    /// # Updates the following attributes:
    ///
    /// * `name`
    /// * `umask`
    /// * `memory`
    ///
    /// # Panic
    ///
    /// This function won't panic.
    fn update_status(&mut self) {
        let path: String = format!("/proc/{}/task/{}/status", self.pid, self.tid);
        let file = File::open(path);
        let filehandler = match file {
            Ok(f) => f,
            Err(_) => return,
        };
        let reader = BufReader::new(filehandler);

        for line in reader.lines() {
            let row = match line {
                Ok(x) => x,
                Err(_) => continue,
            };

            let split = row.split(':');
            let vec: Vec<&str> = split.collect();

            let value: String = vec[1].trim().to_string();
            let name: &str = vec[0].trim();

            // https://man7.org/linux/man-pages/man5/proc.5.html
            match name {
                "Name" => (*self).name = value,
                "Umask" => (*self).umask = value,
                "RssAnon" => {
                    // value.len() - 3 cuts of " KB" at the end of the string
                    let value = match value[0..value.len() - 3].parse::<usize>() {
                        Ok(x) => x,
                        Err(_) => 0,
                    };
                    (*self).memory = value;
                    // 'RssAnon" is the last value that is needed -> break
                    break;
                }
                _ => continue,
            }
        }
    }

    /// Update the Process (or thread) command
    ///
    /// This function updates the command that the process (or thread) was started
    /// with. From '/proc/[pid]/task/[tid]/cmdline'.
    ///
    /// # Updates the following attributes:
    ///
    /// * `command`
    ///
    /// # Panic
    ///
    /// This function won't panic.
    fn update_command(&mut self) {
        // https://man7.org/linux/man-pages/man5/proc.5.html
        let path: String = format!("/proc/{}/task/{}/cmdline", self.pid, self.tid);
        let file = File::open(path);
        let filehandler = match file {
            Ok(f) => f,
            Err(_) => return,
        };
        let reader = BufReader::new(filehandler);

        let mut result: String = String::from("");
        for line in reader.lines() {
            result = match line {
                Ok(x) => x,
                Err(_) => break,
            };
            break;
        }
        (*self).command = result;
    }

    /// Update the Process (or thread) user
    ///
    /// This function updates the user that started the process
    /// (or thread).
    ///
    /// # Updates the following attributes:
    ///
    /// * `user`
    ///
    /// # Panic
    ///
    /// This function won't panic.
    fn update_user(&mut self) {
        let mut command = Command::new("stat");
        command.args(&[
            "-c",
            "'%U",
            &format!("/proc/{}/task/{}", self.pid, self.tid)[..],
        ]);
        let output = match command.output() {
            Ok(x) => x,
            Err(_) => return,
        };

        let response: &str = match str::from_utf8(&output.stdout) {
            Ok(x) => x,
            Err(_) => "Invalid",
        };

        (*self).user = response[1..response.len() - 1].to_string();
    }

    /// Update the Process (or thread) stat
    ///
    /// This function updates every attribute of the process (or thread)
    /// that is read from '/proc/[pid]/task/[tid]/stat'.
    ///
    /// # Updates the following attributes:
    ///
    /// * `state`
    /// * `parent_pid`
    /// * `nice`
    /// * `threads`
    /// * `cpu_time`
    ///
    /// # Panic
    ///
    /// This function won't panic.
    fn update_stat(&mut self) {
        // https://man7.org/linux/man-pages/man5/proc.5.html
        let path: String = format!("/proc/{}/task/{}/stat", self.pid, self.tid);
        let file = File::open(path);
        let filehandler = match file {
            Ok(f) => f,
            Err(_) => return,
        };
        let mut reader = BufReader::new(filehandler);

        let mut result = String::new();
        let _ = reader.read_line(&mut result);

        // Example of result:
        // 2180 (JS Helper) S 2078 2166 2166 0 -1 1077936192 1468600 6667190 0 4242 310 106 6477 18537 20 0 13 0 1944 4942053376 180392 18446744073709551615 1 1 0 0 0 0 0 16781312 83128 0 0 0 -1 18 0 0 0 0 0 0 0 0 0 0 0 0 0
        //
        // --> start behind ")" because --Space-- in (JS Helper) does mess up things and information before is not needed anyway
        let tmp: Vec<&str> = result.split(") ").collect();
        let metrics: Vec<&str> = tmp[1].split(" ").collect();

        // https://man7.org/linux/man-pages/man5/proc.5.html
        (*self).state = metrics[0].to_string();
        (*self).parent_pid = match metrics[1].parse::<usize>() {
            Ok(x) => x,
            Err(_) => 0,
        };
        (*self).nice = match metrics[16].parse::<i8>() {
            Ok(x) => x,
            Err(_) => 0,
        };
        (*self).threads = match metrics[17].parse::<usize>() {
            Ok(x) => x,
            Err(_) => 0,
        };
        let utime = match metrics[11].parse::<usize>() {
            Ok(x) => x,
            Err(_) => 0,
        };
        let stime = match metrics[12].parse::<usize>() {
            Ok(x) => x,
            Err(_) => 0,
        };
        (*self).cpu_time = utime + stime;
    }

    /// Calculates the cpu usage
    ///
    /// This function calculates the CPU usage of the process (or thread)
    /// by using the cpu_times list and the current state.
    ///
    /// # Updates the following attributes:
    ///
    /// * `cpu_usage`
    ///
    /// # Arguments
    ///
    /// * `cpu_times` - map of CPU times to calculate the CPU usage
    ///
    /// # Panic
    ///
    /// This function won't panic.
    fn update_cpu_usage(&mut self, cpu_times: &mut HashMap<usize, CPUTime>) {
        // get cpu time of the process (or thread) from last time it was updated
        let old_cpu_times = match cpu_times.get(&self.tid) {
            Some(x) => *x,
            None => Default::default(),
        };
        // calculate the elapsed cpu time of the process (or thread) in Linux ticks (default: 100/s)
        let delta_cpu_time: f32 = (self.cpu_time - old_cpu_times.exec_time) as f32;
        // calculate the (real) elapsed time (in seconds)
        let delta_real_time: f32 =
            ((util::get_millis() - old_cpu_times.millis) as f64 / 1000.0) as f32;

        // update the values of the HashMap
        match cpu_times.get_mut(&self.tid) {
            Some(x) => {
                // if there was already a value for the process (or thread),
                // just overwrite it with the current one
                *x = CPUTime::new(self.cpu_time, util::get_millis());
            }
            None => {
                // otherwise insert a new one
                cpu_times.insert(self.tid, CPUTime::new(self.cpu_time, util::get_millis()));
                ()
            }
        }

        // Because delta_cpu_time is calculated in Linux ticks (default: 100/s),
        // it is not necessary to multiply 100 to the result to get a percentage value.
        (*self).cpu_usage = delta_cpu_time / delta_real_time;
    }
}

/// Initializes a thread to collect and send the process list each 2.5 seconds.
///
/// The ProcessList is created once and updated on every iteration.
///
/// # Panic
///
/// This function won't panic.
pub fn init_data_collection_thread() -> mpsc::Receiver<ProcessList> {
    let (tx, rx) = mpsc::channel();

    let dur = time::Duration::from_millis(2500);

    let mut pl: ProcessList = ProcessList::new();

    // Thread for the data collection
    let _ = thread::spawn(move || loop {
        pl.update();
        // Send a clone to keep the ownership
        let _ = tx.send(pl.clone());
        thread::sleep(dur);
    });

    rx
}

#[derive(PartialEq)]
enum InputMode {
    Niceness,
    Filter,
}

enum Columns {
    PID = 0,
    PPID = 1,
    TID = 2,
    User = 3,
    Umask = 4,
    Threads = 5,
    Name = 6,
    State = 7,
    Nice = 8,
    CPU = 9,
    VM = 10,
    SM = 11,
    CMD = 12,
}

pub struct ProcessesWidget {
    table_state: TableState,
    item_index: usize,
    sort_index: usize,
    column_index: usize,
    filter_index: Option<usize>,
    filter_value_str: String,
    filter_value_usize: usize,
    sort_descending: bool,
    process_list: ProcessList,
    dc_thread: mpsc::Receiver<ProcessList>,
    popup_open: bool,
    input: String,
    input_mode: InputMode,
}

impl ProcessesWidget {
    pub fn new() -> Self {
        let mut a = Self {
            table_state: TableState::default(),
            item_index: 0,
            column_index: 9,
            sort_index: 9,
            sort_descending: true,
            process_list: Default::default(),
            dc_thread: init_data_collection_thread(),
            popup_open: false,
            input: String::from(""),
            input_mode: InputMode::Niceness,
            filter_index: None,
            filter_value_str: String::from(""),
            filter_value_usize: 0,
        };
        a.table_state.select(Some(0));
        a
    }

    fn sort(&mut self) {
        // FIXME: ugly, find better way
        let sort_index = self.sort_index;
        let sort_descending = self.sort_descending;
        self.process_list.processes.sort_by(|a, b| {
            let s = match sort_index {
                0 => a.pid.partial_cmp(&b.pid).unwrap_or(Ordering::Equal),
                1 => a
                    .parent_pid
                    .partial_cmp(&b.parent_pid)
                    .unwrap_or(Ordering::Equal),
<<<<<<< HEAD
                2 => a.tid.partial_cmp(&b.tid).unwrap_or(Ordering::Equal),
=======
                2 => a
                    .thread_group_id
                    .partial_cmp(&b.thread_group_id)
                    .unwrap_or(Ordering::Equal),
>>>>>>> f2f06ebf
                3 => a.user.partial_cmp(&b.user).unwrap_or(Ordering::Equal),
                4 => a.umask.partial_cmp(&b.umask).unwrap_or(Ordering::Equal),
                5 => a.threads.partial_cmp(&b.threads).unwrap_or(Ordering::Equal),
                6 => a.name.partial_cmp(&b.name).unwrap_or(Ordering::Equal),
                7 => a.state.partial_cmp(&b.state).unwrap_or(Ordering::Equal),
                8 => a.nice.partial_cmp(&b.nice).unwrap_or(Ordering::Equal),
                9 => a
                    .cpu_usage
                    .partial_cmp(&b.cpu_usage)
                    .unwrap_or(Ordering::Equal),
                10 => a.memory.partial_cmp(&b.memory).unwrap_or(Ordering::Equal),
                11 => a.command.partial_cmp(&b.command).unwrap_or(Ordering::Equal),
                _ => Ordering::Equal,
            };
<<<<<<< HEAD
=======

>>>>>>> f2f06ebf
            if sort_descending {
                Ordering::reverse(s)
            } else {
                s
            }
        });
    }

    // FIXME: when disable filtering and reopening the popup the table disappears
    // FIXME: somehow a panick is generated
    fn filter(&self, p: &Process) -> bool {
        match self.filter_index {
            // Numbers
            Some(0) => p.pid == self.filter_value_usize,
            Some(1) => p.parent_pid == self.filter_value_usize,
            Some(2) => p.tid == self.filter_value_usize,
            Some(5) => p.threads == self.filter_value_usize,
            // Strings
            Some(3) => p.user.contains(&self.filter_value_str),
            Some(4) => p.umask.contains(&self.filter_value_str),
            Some(6) => p.name.contains(&self.filter_value_str),
            Some(7) => p.state.contains(&self.filter_value_str),
            Some(11) => p.command.contains(&self.filter_value_str),
            _ => true,
        }
    }

    pub fn update(&mut self) {
        // Recv data from the data collector thread
        let processes_info = self.dc_thread.try_recv();

        match processes_info {
            Ok(x) => {
                if !self.popup_open {
                    self.process_list = x;
                    self.sort();
                }
            }
            Err(_) => (),
        }
    }

    pub fn draw<B: Backend>(&mut self, f: &mut Frame<B>, rect: Rect, block: Block) {
        let selected_style = Style::default()
            .fg(Color::White)
            .bg(Color::DarkGray)
            .add_modifier(Modifier::REVERSED);
        let header_style = Style::default().bg(Color::DarkGray).fg(Color::White);
        let header_cells = [
            "PID", "PPID", "TID", "User", "Umask", "Threads", "Name", "State", "Nice", "CPU",
            "Mem", "CMD",
        ]
        .iter()
        .enumerate()
        .map(|(i, h)| {
            if i == self.column_index {
                Cell::from(*h).style(Style::default().fg(Color::Yellow).bg(Color::DarkGray))
            } else {
                Cell::from(*h)
            }
        });

        let header = Row::new(header_cells).style(header_style).height(1);

        let rows = self
            .process_list
            .processes
            .iter()
            .filter(|p| self.filter(p))
            .map(|p| {
                let mut cells = Vec::new();
                cells.push(Cell::from(format!("{: >7}", p.pid)));
                cells.push(Cell::from(format!("{: >7}", p.parent_pid)));
                cells.push(Cell::from(format!("{: >7}", p.tid)));
                cells.push(Cell::from(p.user.to_string()));
                cells.push(Cell::from(format!("{: >5}", p.umask)));
                cells.push(Cell::from(format!("{: >7}", p.threads)));
                cells.push(Cell::from(p.name.to_string()));
                cells.push(Cell::from(p.state.to_string()));
                cells.push(Cell::from(format!("{: >4}", p.nice)));
                cells.push(Cell::from(format!(
                    "{: >7}",
                    format!("{:3.2}%", p.cpu_usage)
                )));
                cells.push(Cell::from(format!(
                    "{: >9}",
                    util::to_humanreadable(p.memory * 1024)
                )));
                cells.push(Cell::from(p.command.to_string()));
                Row::new(cells).height(1)
            });
        let table = Table::new(rows)
            .header(header)
            .highlight_style(selected_style)
            .widths(&[
                Constraint::Length(8),
                Constraint::Length(8),
                Constraint::Length(8),
                Constraint::Length(15),
                Constraint::Length(6),
                Constraint::Length(7),
                Constraint::Length(30),
                Constraint::Length(6),
                Constraint::Length(5),
                Constraint::Length(8),
                Constraint::Length(9),
                Constraint::Min(1),
            ])
            .block(block);
        f.render_stateful_widget(table, rect, &mut self.table_state);

        if self.popup_open {
            self.draw_popup(f, &rect);
        }
    }

    fn draw_popup<B: Backend>(&mut self, f: &mut Frame<B>, rect: &Rect) {
        let horizontal = Layout::default()
            .direction(Direction::Horizontal)
            .constraints(
                [
                    Constraint::Percentage(25),
                    Constraint::Percentage(50),
                    Constraint::Percentage(25),
                ]
                .as_ref(),
            )
            .split(*rect);

        let popup = Layout::default()
            .direction(Direction::Vertical)
            .constraints(
                [
                    Constraint::Length((rect.height - 8) / 2),
                    Constraint::Length(8),
                    Constraint::Min((rect.height - 8) / 2),
                ]
                .as_ref(),
            )
            .split(horizontal[1]);

        let clear = Layout::default()
            .direction(Direction::Vertical)
            .constraints(
                [
                    Constraint::Length((rect.height - 10) / 2),
                    Constraint::Length(10),
                    Constraint::Min((rect.height - 10) / 2),
                ]
                .as_ref(),
            )
            .split(horizontal[1]);

        let text = vec![
            Spans::default(),
            Spans::from(format!("{}", self.input)),
            Spans::default(),
            Spans::default(),
            Spans::from("(C)ancel"),
            Spans::from("Press Enter to apply"),
        ];
        let block = Block::default()
            .style(Style::default().fg(Color::Yellow))
            .title("Input")
            .borders(Borders::ALL);
        let paragraph = Paragraph::new(text).block(block).wrap(Wrap { trim: true });
        f.render_widget(Clear, clear[1]);
        f.render_widget(paragraph, popup[1]);
    }

    pub fn handle_input(&mut self, key: Key) {
        if !self.popup_open {
            match key {
                Key::Down => {
                    if self.item_index < self.process_list.processes.len() - 1 {
                        self.item_index += 1;
                        self.table_state.select(Some(self.item_index));
                    }
                }
                Key::Up => {
                    if self.item_index > 0 {
                        self.item_index -= 1;
                        self.table_state.select(Some(self.item_index));
                    }
                }
                Key::Right => {
                    if self.column_index < 12 {
                        self.column_index += 1;
                    }
                }
                Key::Char('f') => {
                    self.input_mode = InputMode::Filter;
                    self.popup_open = !self.popup_open;
                }
                Key::Char('r') => {
                    self.filter_index = None;
                }
                Key::Char('k') => {
                    util::kill_process(self.process_list.processes[self.item_index].tid)
                }
                Key::Char('n') => {
                    self.input_mode = InputMode::Niceness;
                    self.popup_open = !self.popup_open;
                }
                Key::Left => {
                    if self.column_index > 0 {
                        self.column_index -= 1;
                    }
                }
                Key::Char('s') => {
                    if self.sort_index == self.column_index {
                        self.sort_descending = !self.sort_descending;
                    }

                    self.sort_index = self.column_index;
                    self.sort();
                }
                _ => {}
            }
        } else {
            match key {
                Key::Backspace => {
                    self.input.pop();
                }
                Key::Char('\n') => {
                    let input_value = self.input.parse().unwrap_or_default();

                    if self.input_mode == InputMode::Niceness {
                        util::update_niceness(
                            self.process_list.processes[self.item_index].tid,
                            input_value,
                        );
                    } else if self.input_mode == InputMode::Filter {
                        self.filter_index = Some(self.column_index);
                        match self.filter_index {
                            Some(i) => {
                                if self.is_usize_column(i) {
                                    let input_value: usize = self.input.parse().unwrap_or_default();
                                    self.filter_value_usize = input_value;
<<<<<<< HEAD
                                } else if i == 3 || i == 6 || i == 7 || i == 11 || i == 4 {
=======
                                } else if self.is_string_column(i) {
>>>>>>> f2f06ebf
                                    let input_value: String =
                                        self.input.parse().unwrap_or_default();
                                    self.filter_value_str = input_value;
                                }
                            }
                            None => {}
                        }
                    }
                    self.input.clear();
                    self.popup_open = false;
                }
                Key::Char('c') => {
                    self.input.clear();
                    self.popup_open = false;
                }
                Key::Char(key) => {
                    if self.input_mode == InputMode::Filter {
                        self.input.push(key)
                    } else {
                        if self.input.len() < 3 {
                            self.input.push(key)
                        }
                    }
                }
                Key::Esc => {
                    self.input.clear();
                    self.popup_open = false;
                }
                _ => {}
            }
        }
    }

    fn is_usize_column (&self, v: usize) -> bool {
        v <= 2 || v == 5
        
    }

    fn is_string_column (&self, v: usize) -> bool {
        v == 3 || v == 6 || v == 7 || v == 11 || v == 4

    }

    pub fn get_help_text(&self) -> &str {
        let i = self.column_index;
        match self.filter_index {
            Some(i) => {
                if self.is_string_column(i) || self.is_usize_column(i) {
                    ", f: filter, r: reset filter"
                } else {
                    ", r: reset filter"
                }
            }
            None => {
                if self.is_string_column(i) || self.is_usize_column(i) {
                    ", f: filter"
                } else {
                    ""
                }
            }
        }
    }
}<|MERGE_RESOLUTION|>--- conflicted
+++ resolved
@@ -487,22 +487,6 @@
     Filter,
 }
 
-enum Columns {
-    PID = 0,
-    PPID = 1,
-    TID = 2,
-    User = 3,
-    Umask = 4,
-    Threads = 5,
-    Name = 6,
-    State = 7,
-    Nice = 8,
-    CPU = 9,
-    VM = 10,
-    SM = 11,
-    CMD = 12,
-}
-
 pub struct ProcessesWidget {
     table_state: TableState,
     item_index: usize,
@@ -541,7 +525,6 @@
     }
 
     fn sort(&mut self) {
-        // FIXME: ugly, find better way
         let sort_index = self.sort_index;
         let sort_descending = self.sort_descending;
         self.process_list.processes.sort_by(|a, b| {
@@ -551,14 +534,7 @@
                     .parent_pid
                     .partial_cmp(&b.parent_pid)
                     .unwrap_or(Ordering::Equal),
-<<<<<<< HEAD
                 2 => a.tid.partial_cmp(&b.tid).unwrap_or(Ordering::Equal),
-=======
-                2 => a
-                    .thread_group_id
-                    .partial_cmp(&b.thread_group_id)
-                    .unwrap_or(Ordering::Equal),
->>>>>>> f2f06ebf
                 3 => a.user.partial_cmp(&b.user).unwrap_or(Ordering::Equal),
                 4 => a.umask.partial_cmp(&b.umask).unwrap_or(Ordering::Equal),
                 5 => a.threads.partial_cmp(&b.threads).unwrap_or(Ordering::Equal),
@@ -573,10 +549,7 @@
                 11 => a.command.partial_cmp(&b.command).unwrap_or(Ordering::Equal),
                 _ => Ordering::Equal,
             };
-<<<<<<< HEAD
-=======
-
->>>>>>> f2f06ebf
+            
             if sort_descending {
                 Ordering::reverse(s)
             } else {
@@ -585,8 +558,6 @@
         });
     }
 
-    // FIXME: when disable filtering and reopening the popup the table disappears
-    // FIXME: somehow a panick is generated
     fn filter(&self, p: &Process) -> bool {
         match self.filter_index {
             // Numbers
@@ -816,11 +787,7 @@
                                 if self.is_usize_column(i) {
                                     let input_value: usize = self.input.parse().unwrap_or_default();
                                     self.filter_value_usize = input_value;
-<<<<<<< HEAD
-                                } else if i == 3 || i == 6 || i == 7 || i == 11 || i == 4 {
-=======
                                 } else if self.is_string_column(i) {
->>>>>>> f2f06ebf
                                     let input_value: String =
                                         self.input.parse().unwrap_or_default();
                                     self.filter_value_str = input_value;
