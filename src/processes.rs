use regex::Regex;
use std::cmp::Ordering;
use std::collections::HashMap;
use std::fs::{read_dir, File};
use std::process::Command;
use std::str;
use std::sync::mpsc;
use std::{io::BufRead, io::BufReader};
use std::{thread, time};
use termion::event::Key;
use tui::{
    backend::Backend,
    layout::{Constraint, Direction, Layout, Rect},
    style::{Color, Modifier, Style},
    terminal::Frame,
    text::Spans,
    widgets::{Block, Borders, Cell, Clear, Paragraph, Row, Table, TableState, Wrap},
};

use crate::util;

#[derive(Default, Clone, Copy)]
pub struct CPUTime {
    exec_time: usize,
    millis: usize,
}

impl CPUTime {
    pub fn new(exec_time: usize, millis: usize) -> Self {
        let mut new: Self = Default::default();
        new.exec_time = exec_time;
        new.millis = millis;
        new
    }
}

#[derive(Default)]
pub struct ProcessList {
    cpu_times: HashMap<usize, CPUTime>,
    pub processes: Vec<Process>,
}

impl ProcessList {
    pub fn new() -> Self {
        Default::default()
    }

    pub fn clone(&mut self) -> Self {
        let mut new: Self = Default::default();
        new.cpu_times = self.cpu_times.clone();
        let mut processes: Vec<Process> = Default::default();
        for p in self.processes.iter() {
            processes.push(p.clone());
        }
        new.processes = processes;
        new
    }

    pub fn update(&mut self) {
        self.processes = Default::default();

        let re = Regex::new("^/proc/(?P<tid>[0-9]+)$").unwrap();
        let re2 = Regex::new("^/proc/[0-9]+/task/(?P<pid>[0-9]+)$").unwrap();

        // get to know all possible thread group directories
        let proc_dirs = match read_dir("/proc") {
            Ok(x) => x,
            Err(_) => return,
        };
        ///////////////////////////////////////
        // iterate through thread groups
        ///////////////////////////////////////
        for tg in proc_dirs {
            let tg = match tg {
                Ok(x) => x.path(),
                Err(_) => continue,
            };
            // the path has to be a directory to be a thread group
            if !tg.is_dir() {
                continue;
            }
            // convert tg to string
            let tg = match tg.to_str() {
                Some(x) => x,
                _ => continue,
            };
            // check if directory is a thread group by checking against the expected pattern
            if !re.is_match(tg) {
                continue;
            }
            // get thread group id from regex
            let tid = match re.captures(tg) {
                Some(x) => x.get(1).map_or("", |m| m.as_str()),
                _ => continue,
            };
            // get to know all processes of the thread group
            let p_dirs = match read_dir(format!("/proc/{}/task", tid)) {
                Ok(x) => x,
                Err(_) => continue,
            };
            ///////////////////////////////////////
            // iterate through processes
            ///////////////////////////////////////
            for p in p_dirs {
                let p = match p {
                    Ok(x) => x.path(),
                    Err(_) => continue,
                };
                // the path has to be a directory to be a process
                if !p.is_dir() {
                    continue;
                }
                // convert p to string
                let p = match p.to_str() {
                    Some(x) => x,
                    _ => continue,
                };
                // check if directory is a process by checking against the expected pattern
                if !re2.is_match(p) {
                    continue;
                }
                // get process id from regex
                let pid = match re2.captures(p) {
                    Some(x) => x.get(1).map_or("", |m| m.as_str()),
                    _ => continue,
                };
                ///////////////////////////////
                // Found process -> add to list
                ///////////////////////////////
                let pid = match pid.parse::<usize>() {
                    Ok(x) => x,
                    Err(_) => continue,
                };
                let tid = match tid.parse::<usize>() {
                    Ok(x) => x,
                    Err(_) => continue,
                };
                self.processes
                    .push(Process::new(pid, tid, &mut self.cpu_times))
            }
        }
    }
}

#[derive(Default, Debug, Clone)]
pub struct Process {
    pub pid: usize,
    pub name: String,
    pub umask: String,
    pub state: String,
    pub parent_pid: usize,
    pub thread_group_id: usize,
    pub virtual_memory_size: usize,
    pub swapped_memory: usize,
    pub command: String,
    pub threads: usize,
    pub user: String,
    pub nice: i8,
    cpu_time: usize,
    pub cpu_usage: f32,
}

impl Process {
    pub fn new(
        pid: usize,
        thread_group_id: usize,
        cpu_times: &mut HashMap<usize, CPUTime>,
    ) -> Self {
        let mut new: Self = Default::default();
        new.pid = pid;
        new.thread_group_id = thread_group_id;
        new.update(cpu_times);
        new
    }

    pub fn update(&mut self, cpu_times: &mut HashMap<usize, CPUTime>) {
        self.update_status();
        self.update_command();
        self.update_user();
        self.update_stat();
        self.update_cpu_usage(cpu_times);
    }

    fn update_status(&mut self) {
        let path: String = format!("/proc/{}/task/{}/status", self.thread_group_id, self.pid);
        let file = File::open(path);
        let filehandler = match file {
            Ok(f) => f,
            Err(_) => return,
        };
        let reader = BufReader::new(filehandler);

        for line in reader.lines() {
            let row = match line {
                Ok(x) => x,
                Err(_) => continue,
            };

            let split = row.split(':');
            let vec: Vec<&str> = split.collect();

            let value: String = vec[1].trim().to_string();
            let name: &str = vec[0].trim();

            // https://man7.org/linux/man-pages/man5/proc.5.html
            match name {
                "Name" => (*self).name = value,
                "Umask" => (*self).umask = value,
                "VmSize" => {
<<<<<<< HEAD
                    // value.len() - 3 cuts of " KB" at the end of the string
                    let value = match value[0..value.len() - 3].parse::<usize>() {
                        Ok(x) => x,
                        Err(_) => 0,
                    };
                    (*self).virtual_memory_size = value;
                }
                "VmSwap" => {
                    // value.len() - 3 cuts of " KB" at the end of the string
                    let value = match value[0..value.len() - 3].parse::<usize>() {
                        Ok(x) => x,
                        Err(_) => 0,
                    };
                    (*self).swapped_memory = value;
=======
                    (*self).virtual_memory_size =
                        value[0..value.len() - 3].parse::<usize>().unwrap()
                }
                "VmSwap" => {
                    (*self).swapped_memory = value[0..value.len() - 3].parse::<usize>().unwrap()
>>>>>>> 69a0fca7
                }
                _ => continue,
            }
        }
    }

    fn update_command(&mut self) {
        // https://man7.org/linux/man-pages/man5/proc.5.html
        let path: String = format!("/proc/{}/task/{}/cmdline", self.thread_group_id, self.pid);
        let file = File::open(path);
        let filehandler = match file {
            Ok(f) => f,
            Err(_) => return,
        };
        let reader = BufReader::new(filehandler);

        let mut result: String = String::from("");
        for line in reader.lines() {
            result = match line {
                Ok(x) => x,
                Err(_) => break,
            };
            break;
        }
        (*self).command = result;
    }

    fn update_user(&mut self) {
        let mut command = Command::new("stat");
        command.args(&[
            "-c",
            "'%U",
            &format!("/proc/{}/task/{}", self.thread_group_id, self.pid)[..],
        ]);
        let output = match command.output() {
            Ok(x) => x,
            Err(_) => panic!("Could not determine user"),
        };

        let response: &str = match str::from_utf8(&output.stdout) {
            Ok(x) => x,
            Err(e) => panic!("Invalid UTF-8 sequence: {}", e),
        };

        (*self).user = response[1..response.len() - 1].to_string();
    }

    fn update_stat(&mut self) {
        // https://man7.org/linux/man-pages/man5/proc.5.html
        let path: String = format!("/proc/{}/task/{}/stat", self.thread_group_id, self.pid);
        let file = File::open(path);
        let filehandler = match file {
            Ok(f) => f,
            Err(_) => return,
        };
        let mut reader = BufReader::new(filehandler);

        let mut result = String::new();
        let _ = reader.read_line(&mut result);

        // 2180 (JS Helper) S 2078 2166 2166 0 -1 1077936192 1468600 6667190 0 4242 310 106 6477 18537 20 0 13 0 1944 4942053376 180392 18446744073709551615 1 1 0 0 0 0 0 16781312 83128 0 0 0 -1 18 0 0 0 0 0 0 0 0 0 0 0 0 0
        // start behind ")" because Space in (JS Helper) does mess up things and information before is not needed anyway
        let tmp: Vec<&str> = result.split(") ").collect();
        let metrics: Vec<&str> = tmp[1].split(" ").collect();

        (*self).state = metrics[0].to_string();
        (*self).parent_pid = match metrics[1].parse::<usize>() {
            Ok(x) => x,
            Err(_) => 0,
        };
        (*self).nice = match metrics[16].parse::<i8>() {
            Ok(x) => x,
            Err(_) => 0,
        };
        (*self).threads = match metrics[17].parse::<usize>() {
            Ok(x) => x,
            Err(_) => 0,
        };
        let utime = match metrics[11].parse::<usize>() {
            Ok(x) => x,
            Err(_) => 0,
        };
        let stime = match metrics[12].parse::<usize>() {
            Ok(x) => x,
            Err(_) => 0,
        };
        (*self).cpu_time = utime + stime;
    }

    fn update_cpu_usage(&mut self, cpu_times: &mut HashMap<usize, CPUTime>) {
        let old_cpu_times = match cpu_times.get(&self.pid) {
            Some(x) => *x,
            None => Default::default(),
        };
<<<<<<< HEAD
=======

>>>>>>> 69a0fca7
        let seconds: f32 = (util::get_millis() - old_cpu_times.millis) as f32 / 1000.0;

        let time = self.cpu_time - old_cpu_times.exec_time;

        match cpu_times.get_mut(&self.pid) {
            Some(x) => {
                *x = CPUTime::new(self.cpu_time, util::get_millis());
            }
            None => {
                cpu_times.insert(self.pid, CPUTime::new(self.cpu_time, util::get_millis()));
                ()
            }
        }

        let hertz = 100.0;

        (*self).cpu_usage = 100.0 * ((time as f32 / hertz) / seconds);
    }
}

pub fn init_data_collection_thread() -> mpsc::Receiver<ProcessList> {
    let (tx, rx) = mpsc::channel();

    let dur = time::Duration::from_millis(2500);

    let mut pl: ProcessList = ProcessList::new();

    // Thread for the data collection
    let _ = thread::spawn(move || loop {
        pl.update();
        let _ = tx.send(pl.clone());
        thread::sleep(dur);
    });

    rx
}

pub struct ProcessesWidget {
    table_state: TableState,
    item_index: usize,
    sort_index: usize,
    column_index: usize,
    sort_descending: bool,
    process_list: ProcessList,
    dc_thread: mpsc::Receiver<ProcessList>,
    popup_open: bool,
    input: String,
}

impl ProcessesWidget {
    pub fn new() -> Self {
        let mut a = Self {
            table_state: TableState::default(),
            item_index: 0,
            column_index: 9,
            sort_index: 9,
            sort_descending: true,
            process_list: Default::default(),
            dc_thread: init_data_collection_thread(),
            popup_open: false,
            input: String::from(""),
        };
        a.table_state.select(Some(0));
        a
    }

    fn sort(&mut self) {
        match self.sort_index {
            0 => {
                self.process_list
                    .processes
                    .sort_by(|a, b| a.pid.partial_cmp(&b.pid).unwrap_or(Ordering::Equal));
            }
            1 => {
                self.process_list.processes.sort_by(|a, b| {
                    a.parent_pid
                        .partial_cmp(&b.parent_pid)
                        .unwrap_or(Ordering::Equal)
                });
            }
            2 => {
                self.process_list.processes.sort_by(|a, b| {
                    a.thread_group_id
                        .partial_cmp(&b.thread_group_id)
                        .unwrap_or(Ordering::Equal)
                });
            }
            3 => {
                self.process_list
                    .processes
                    .sort_by(|a, b| a.user.partial_cmp(&b.user).unwrap_or(Ordering::Equal));
            }
            4 => {
                self.process_list
                    .processes
                    .sort_by(|a, b| a.umask.partial_cmp(&b.umask).unwrap_or(Ordering::Equal));
            }
            5 => {
                self.process_list
                    .processes
                    .sort_by(|a, b| a.threads.partial_cmp(&b.threads).unwrap_or(Ordering::Equal));
            }
            6 => {
                self.process_list
                    .processes
                    .sort_by(|a, b| a.name.partial_cmp(&b.name).unwrap_or(Ordering::Equal));
            }
            7 => {
                self.process_list
                    .processes
                    .sort_by(|a, b| a.state.partial_cmp(&b.state).unwrap_or(Ordering::Equal));
            }
            8 => {
                self.process_list
                    .processes
                    .sort_by(|a, b| a.nice.partial_cmp(&b.nice).unwrap_or(Ordering::Equal));
            }
            9 => {
                self.process_list.processes.sort_by(|a, b| {
                    a.cpu_usage
                        .partial_cmp(&b.cpu_usage)
                        .unwrap_or(Ordering::Equal)
                });
            }
            10 => {
                self.process_list.processes.sort_by(|a, b| {
                    a.virtual_memory_size
                        .partial_cmp(&b.virtual_memory_size)
                        .unwrap_or(Ordering::Equal)
                });
            }
            11 => {
                self.process_list.processes.sort_by(|a, b| {
                    a.swapped_memory
                        .partial_cmp(&b.swapped_memory)
                        .unwrap_or(Ordering::Equal)
                });
            }
            12 => {
                self.process_list
                    .processes
                    .sort_by(|a, b| a.command.partial_cmp(&b.command).unwrap_or(Ordering::Equal));
            }
            _ => {}
        }

        if self.sort_descending {
            self.process_list.processes.reverse();
        }
    }

    pub fn update(&mut self) {
        // Recv data from the data collector thread
        let processes_info = self.dc_thread.try_recv();

        match processes_info {
            Ok(x) => {
                self.process_list = x;
                self.sort();
            }
            Err(_) => (),
        }
    }

    pub fn draw<B: Backend>(&mut self, f: &mut Frame<B>, rect: Rect, block: Block) {
        let selected_style = Style::default()
            .fg(Color::White)
            .bg(Color::DarkGray)
            .add_modifier(Modifier::REVERSED);
        let header_style = Style::default().bg(Color::DarkGray).fg(Color::White);
        let header_cells = [
            "PID", "PPID", "TID", "User", "Umask", "Threads", "Name", "State", "Nice", "CPU", "VM",
            "SM", "CMD",
        ]
        .iter()
        .enumerate()
        .map(|(i, h)| {
            if i == self.column_index {
                Cell::from(*h).style(Style::default().fg(Color::Yellow).bg(Color::DarkGray))
            } else {
                Cell::from(*h)
            }
        });

        let header = Row::new(header_cells).style(header_style).height(1);

        let rows = self
            .process_list
            .processes
            .iter()
            //.skip(self.item_index)
            .map(|p| {
                let mut cells = Vec::new();
                cells.push(Cell::from(format!("{: >7}", p.pid)));
                cells.push(Cell::from(format!("{: >7}", p.parent_pid)));
                cells.push(Cell::from(format!("{: >7}", p.thread_group_id)));
                cells.push(Cell::from(p.user.to_string()));
                cells.push(Cell::from(format!("{: >5}", p.umask)));
                cells.push(Cell::from(format!("{: >7}", p.threads)));
                cells.push(Cell::from(p.name.to_string()));
                cells.push(Cell::from(p.state.to_string()));
                cells.push(Cell::from(format!("{: >4}", p.nice)));
                cells.push(Cell::from(format!(
                    "{: >7}",
                    format!("{:3.2}%", p.cpu_usage)
                )));
                cells.push(Cell::from(format!(
                    "{: >9}",
                    util::to_humanreadable(p.virtual_memory_size * 1000)
                )));
                cells.push(Cell::from(format!(
                    "{: >9}",
                    util::to_humanreadable(p.swapped_memory * 1000)
                )));
                cells.push(Cell::from(p.command.to_string()));
                Row::new(cells).height(1)
            });
        let table = Table::new(rows)
            .header(header)
            .highlight_style(selected_style)
            .widths(&[
                Constraint::Length(8),
                Constraint::Length(8),
                Constraint::Length(8),
                Constraint::Length(15),
                Constraint::Length(6),
                Constraint::Length(7),
                Constraint::Length(30),
                Constraint::Length(6),
                Constraint::Length(5),
                Constraint::Length(8),
                Constraint::Length(9),
                Constraint::Length(9),
                Constraint::Min(1),
            ])
            .block(block);
        f.render_stateful_widget(table, rect, &mut self.table_state);

        if self.popup_open {
            let horizontal = Layout::default()
                .direction(Direction::Horizontal)
                .constraints(
                    [
                        Constraint::Percentage(25),
                        Constraint::Percentage(50),
                        Constraint::Percentage(25),
                    ]
                    .as_ref(),
                )
                .split(rect);

            let popup = Layout::default()
                .direction(Direction::Vertical)
                .constraints(
                    [
                        Constraint::Length((rect.height - 8) / 2),
                        Constraint::Length(8),
                        Constraint::Min((rect.height - 8) / 2),
                    ]
                    .as_ref(),
                )
                .split(horizontal[1]);

            let clear = Layout::default()
                .direction(Direction::Vertical)
                .constraints(
                    [
                        Constraint::Length((rect.height - 10) / 2),
                        Constraint::Length(10),
                        Constraint::Min((rect.height - 10) / 2),
                    ]
                    .as_ref(),
                )
                .split(horizontal[1]);

            let text = vec![
                Spans::default(),
                Spans::from(format!("{}", self.input)),
                Spans::default(),
                Spans::default(),
                Spans::from("(C)ancel"),
                Spans::from("Press Enter to apply"),
            ];
            let block = Block::default()
                .style(Style::default().fg(Color::Yellow))
                .title("Niceness")
                .borders(Borders::ALL);
            let paragraph = Paragraph::new(text).block(block).wrap(Wrap { trim: true });
            f.render_widget(Clear, clear[1]);
            f.render_widget(paragraph, popup[1]);
        }
    }

    pub fn handle_input(&mut self, key: Key) {
        if !self.popup_open {
            match key {
                Key::Down => {
                    if self.item_index < self.process_list.processes.len() - 1 {
                        self.item_index += 1;
                        self.table_state.select(Some(self.item_index));
                    }
                }
                Key::Up => {
                    if self.item_index > 0 {
                        self.item_index -= 1;
                        self.table_state.select(Some(self.item_index));
                    }
                }
                Key::Right => {
<<<<<<< HEAD
                    if self.column_index < 10 {
=======
                    if self.column_index < 12 {
>>>>>>> 69a0fca7
                        self.column_index += 1;
                    }
                }
                Key::Char('k') => {
                    util::kill_process(self.process_list.processes[self.item_index].pid)
                }
                Key::Char('n') => {
                    self.popup_open = !self.popup_open;
<<<<<<< HEAD
                }
                Key::Left => {
                    if self.column_index > 0 {
                        self.column_index -= 1;
                    }
                }
=======
                }
                Key::Left => {
                    if self.column_index > 0 {
                        self.column_index -= 1;
                    }
                }
>>>>>>> 69a0fca7
                Key::Char('s') => {
                    if self.sort_index == self.column_index {
                        self.sort_descending = !self.sort_descending;
                    }

                    self.sort_index = self.column_index;
                    self.sort();
                }
                _ => {}
            }
        } else {
            match key {
                Key::Backspace => {
                    self.input.pop();
                }
                Key::Char('\n') => {
                    let input_value = self.input.parse().unwrap_or_default();
                    util::update_niceness(
                        self.process_list.processes[self.item_index].pid,
                        input_value,
                    );
                    self.input.clear();
                    self.popup_open = false;
                }
                Key::Char('c') => {
                    self.input.clear();
                    self.popup_open = false;
                }
                Key::Char(key) => {
                    if self.input.len() < 3 {
                        self.input.push(key)
                    }
                }
                Key::Esc => {
                    self.input.clear();
                    self.popup_open = false;
                }
                _ => {}
            }
        }
    }
}<|MERGE_RESOLUTION|>--- conflicted
+++ resolved
@@ -207,7 +207,6 @@
                 "Name" => (*self).name = value,
                 "Umask" => (*self).umask = value,
                 "VmSize" => {
-<<<<<<< HEAD
                     // value.len() - 3 cuts of " KB" at the end of the string
                     let value = match value[0..value.len() - 3].parse::<usize>() {
                         Ok(x) => x,
@@ -222,13 +221,6 @@
                         Err(_) => 0,
                     };
                     (*self).swapped_memory = value;
-=======
-                    (*self).virtual_memory_size =
-                        value[0..value.len() - 3].parse::<usize>().unwrap()
-                }
-                "VmSwap" => {
-                    (*self).swapped_memory = value[0..value.len() - 3].parse::<usize>().unwrap()
->>>>>>> 69a0fca7
                 }
                 _ => continue,
             }
@@ -323,10 +315,6 @@
             Some(x) => *x,
             None => Default::default(),
         };
-<<<<<<< HEAD
-=======
-
->>>>>>> 69a0fca7
         let seconds: f32 = (util::get_millis() - old_cpu_times.millis) as f32 / 1000.0;
 
         let time = self.cpu_time - old_cpu_times.exec_time;
@@ -578,13 +566,18 @@
                 )
                 .split(rect);
 
+            let mut height: u16 = 10;
+            if rect.height > 10 {
+                height = rect.height;
+            }
+
             let popup = Layout::default()
                 .direction(Direction::Vertical)
                 .constraints(
                     [
-                        Constraint::Length((rect.height - 8) / 2),
+                        Constraint::Length((height - 8) / 2),
                         Constraint::Length(8),
-                        Constraint::Min((rect.height - 8) / 2),
+                        Constraint::Min((height - 8) / 2),
                     ]
                     .as_ref(),
                 )
@@ -594,9 +587,9 @@
                 .direction(Direction::Vertical)
                 .constraints(
                     [
-                        Constraint::Length((rect.height - 10) / 2),
+                        Constraint::Length((height - 10) / 2),
                         Constraint::Length(10),
-                        Constraint::Min((rect.height - 10) / 2),
+                        Constraint::Min((height - 10) / 2),
                     ]
                     .as_ref(),
                 )
@@ -636,11 +629,7 @@
                     }
                 }
                 Key::Right => {
-<<<<<<< HEAD
-                    if self.column_index < 10 {
-=======
                     if self.column_index < 12 {
->>>>>>> 69a0fca7
                         self.column_index += 1;
                     }
                 }
@@ -649,21 +638,12 @@
                 }
                 Key::Char('n') => {
                     self.popup_open = !self.popup_open;
-<<<<<<< HEAD
                 }
                 Key::Left => {
                     if self.column_index > 0 {
                         self.column_index -= 1;
                     }
                 }
-=======
-                }
-                Key::Left => {
-                    if self.column_index > 0 {
-                        self.column_index -= 1;
-                    }
-                }
->>>>>>> 69a0fca7
                 Key::Char('s') => {
                     if self.sort_index == self.column_index {
                         self.sort_descending = !self.sort_descending;
