use regex::Regex;
use std::cmp::Ordering;
use std::fs::{read_dir, File};
use std::process::Command;
use std::str;
use std::sync::mpsc;
use std::{io::BufRead, io::BufReader};
use std::{thread, time};
use termion::event::Key;
use tui::{
    backend::Backend,
    layout::{Constraint, Direction, Layout, Rect},
    style::{Color, Modifier, Style},
    terminal::Frame,
<<<<<<< HEAD
    text::Spans,
    widgets::{Block, Borders, Cell, Clear, Paragraph, Row, Table, Wrap},
=======
    widgets::{Block, Cell, Row, Table, TableState},
>>>>>>> b228497c
};
use std::collections::HashMap;

use crate::util;

#[derive(Default, Clone, Copy)]
pub struct CPUTime {
    exec_time: usize,
    millis: usize,
}

impl CPUTime {
    pub fn new(exec_time: usize, millis: usize) -> Self {
        let mut new: Self = Default::default();
        new.exec_time = exec_time;
        new.millis = millis;
        new
    }
}

#[derive(Default)]
pub struct ProcessList {
    cpu_times: HashMap<usize, CPUTime>,
    pub processes: Vec<Process>,
}

impl ProcessList {

    pub fn new() -> Self {
        Default::default()
    }

    pub fn clone(&mut self) -> Self {
        let mut new: Self = Default::default();
        new.cpu_times = self.cpu_times.clone();
        let mut processes: Vec<Process> = Default::default();
        for p in self.processes.iter() {
            processes.push(p.clone());
        }
        new.processes = processes;
        new
    }

    pub fn update(&mut self) {
        self.processes = Default::default();

        let re = Regex::new("^/proc/(?P<tid>[0-9]+)$").unwrap();
        let re2 = Regex::new("^/proc/[0-9]+/task/(?P<pid>[0-9]+)$").unwrap();

        ///////////////////////////////////////
        // iterate through thread groups
        ///////////////////////////////////////
        let tg_dirs = match read_dir("/proc") {
            Ok(x) => x,
            Err(_) => return,
        };
        for tg in tg_dirs {
            let tg = match tg {
                Ok(x) => x,
                Err(_) => continue,
            };
            let tg = tg.path();
            if tg.is_dir() {
                let tg = tg.to_str().unwrap();
                // check if dir is thread group
                if re.is_match(tg) {
                    let tid = re.captures(tg).unwrap().get(1).map_or("", |m| m.as_str());

                    ///////////////////////////////////////
                    // iterate through processes
                    ///////////////////////////////////////
                    let p_dirs = match read_dir(format!("/proc/{}/task", tid)) {
                        Ok(x) => x,
                        Err(_) => continue,
                    };
                    for p in p_dirs {
                        let p = match p {
                            Ok(x) => x,
                            Err(_) => continue,
                        };
                        let p = p.path();
                        if p.is_dir() {
                            let p = p.to_str().unwrap();
                            // check if dir is process
                            if re2.is_match(p) {
                                let pid =
                                    re2.captures(p).unwrap().get(1).map_or("", |m| m.as_str());

                                self.processes.push(Process::new(
                                    pid.parse::<usize>().unwrap(),
                                    tid.parse::<usize>().unwrap(),
                                    &mut self.cpu_times,
                                ))
                            }
                        }
                    }
                }
            }
        }
    }
}

#[derive(Default, Debug, Clone)]
pub struct Process {
    pub pid: usize,
    pub name: String,
    pub umask: String,
    pub state: String,
    pub parent_pid: usize,
    pub thread_group_id: usize,
    pub virtual_memory_size: usize,
    pub swapped_memory: usize,
    pub command: String,
    pub threads: usize,
    pub user: String,
    pub nice: i8,
    cpu_time: usize,
    pub cpu_usage: f32,
}

impl Process {
    pub fn new(pid: usize, thread_group_id: usize, cpu_times: &mut HashMap<usize, CPUTime>) -> Self {
        let mut new: Self = Default::default();
        new.pid = pid;
        new.thread_group_id = thread_group_id;
        new.update(cpu_times);
        new
    }

    pub fn update(&mut self, cpu_times: &mut HashMap<usize, CPUTime>) {
        self.update_status();
        self.update_command();
        self.update_user();
        self.update_stat();
        self.update_cpu_usage(cpu_times);
    }

    fn update_status(&mut self) {
        let path: String = format!("/proc/{}/task/{}/status", self.thread_group_id, self.pid);
        let file = File::open(path);
        let filehandler = match file {
            Ok(f) => f,
            Err(_) => return,
        };
        let reader = BufReader::new(filehandler);

        for line in reader.lines() {
            let row = match line {
                Ok(x) => x,
                Err(_) => continue,
            };

            let split = row.split(':');
            let vec: Vec<&str> = split.collect();

            let value: String = vec[1].trim().to_string();
            let name: &str = vec[0].trim();

            // https://man7.org/linux/man-pages/man5/proc.5.html
            match name {
                "Name" => (*self).name = value,
                "Umask" => (*self).umask = value,
                "VmSize" => {
                    (*self).virtual_memory_size =
                        value[0..value.len() - 3].parse::<usize>().unwrap()
                },
                "VmSwap" => {
                    (*self).swapped_memory = value[0..value.len() - 3].parse::<usize>().unwrap()
                },
                _ => continue,
            }
        }
    }

    fn update_command(&mut self) {
        // https://man7.org/linux/man-pages/man5/proc.5.html
        let path: String = format!("/proc/{}/task/{}/cmdline", self.thread_group_id, self.pid);
        let file = File::open(path);
        let filehandler = match file {
            Ok(f) => f,
            Err(_) => return,
        };
        let reader = BufReader::new(filehandler);

        let mut result: String = String::from("");
        for line in reader.lines() {
            result = match line {
                Ok(x) => x,
                Err(_) => break,
            };
            break;
        }
        (*self).command = result;
    }

    fn update_user(&mut self) {
        let mut command = Command::new("stat");
        command.args(&[
            "-c",
            "'%U",
            &format!("/proc/{}/task/{}", self.thread_group_id, self.pid)[..],
        ]);
        let output = match command.output() {
            Ok(x) => x,
            Err(_) => panic!("Could not determine user"),
        };

        let response: &str = match str::from_utf8(&output.stdout) {
            Ok(x) => x,
            Err(e) => panic!("Invalid UTF-8 sequence: {}", e),
        };

        (*self).user = response[1..response.len() - 1].to_string();
    }

    fn update_stat(&mut self) {
        // https://man7.org/linux/man-pages/man5/proc.5.html
        let path: String = format!("/proc/{}/task/{}/stat", self.thread_group_id, self.pid);
        let file = File::open(path);
        let filehandler = match file {
            Ok(f) => f,
            Err(_) => return,
        };
        let mut reader = BufReader::new(filehandler);

        let mut result = String::new();
        let _ = reader.read_line(&mut result);

        // 2180 (JS Helper) S 2078 2166 2166 0 -1 1077936192 1468600 6667190 0 4242 310 106 6477 18537 20 0 13 0 1944 4942053376 180392 18446744073709551615 1 1 0 0 0 0 0 16781312 83128 0 0 0 -1 18 0 0 0 0 0 0 0 0 0 0 0 0 0
        // start behind ")" because Space in (JS Helper) does mess up things and information before is not needed anyway
        let tmp: Vec<&str> = result.split(") ").collect();
        let metrics: Vec<&str> = tmp[1].split(" ").collect();

        (*self).state = metrics[0].to_string();
        (*self).parent_pid = match metrics[1].parse::<usize>() {
            Ok(x) => x,
            Err(_) => 0,
        };
        (*self).nice = match metrics[16].parse::<i8>() {
            Ok(x) => x,
            Err(_) => 0,
        };
        (*self).threads = match metrics[17].parse::<usize>() {
            Ok(x) => x,
            Err(_) => 0,
        };
        let utime = match metrics[11].parse::<usize>() {
            Ok(x) => x,
            Err(_) => 0,
        };
        let stime = match metrics[12].parse::<usize>() {
            Ok(x) => x,
            Err(_) => 0,
        };
        (*self).cpu_time = utime + stime;
    }

    fn update_cpu_usage(&mut self, cpu_times: &mut HashMap<usize, CPUTime>) {
        let old_cpu_times = match cpu_times.get(&self.pid) {
            Some(x) => *x,
            None => Default::default(),
        };
        
        let seconds: f32 = (util::get_millis() - old_cpu_times.millis) as f32 / 1000.0;

        let time = self.cpu_time - old_cpu_times.exec_time;

        match cpu_times.get_mut(&self.pid) {
            Some(x) => {
                *x = CPUTime::new(self.cpu_time, util::get_millis());
            },
            None => {
                cpu_times.insert(self.pid, CPUTime::new(self.cpu_time, util::get_millis()));
                ()
            },
        }

        let hertz = 100.0;

        (*self).cpu_usage = 100.0 * ((time as f32 / hertz) / seconds);
    }
}

pub fn init_data_collection_thread() -> mpsc::Receiver<ProcessList> {
    let (tx, rx) = mpsc::channel();

    let dur = time::Duration::from_millis(2500);

    let mut pl: ProcessList = ProcessList::new();

    // Thread for the data collection
    let _ = thread::spawn(move || loop {
        pl.update();
        let _ = tx.send(pl.clone());
        thread::sleep(dur);
    });

    rx
}

pub struct ProcessesWidget {
    table_state: TableState,
    item_index: usize,
    sort_index: usize,
    column_index: usize,
    sort_descending: bool,
    process_list: ProcessList,
    dc_thread: mpsc::Receiver<ProcessList>,
    popup_open: bool,
    input: String,
}

impl ProcessesWidget {
    pub fn new() -> Self {
        Self {
            table_state: TableState::default(),
            item_index: 0,
            column_index: 0,
            sort_index: 0,
            sort_descending: true,
            process_list: Default::default(),
            dc_thread: init_data_collection_thread(),
            popup_open: false,
            input: String::from(""),
        }
    }

    fn sort(&mut self) {
        match self.sort_index {
            0 => {
                self.process_list
                    .processes
                    .sort_by(|a, b| a.pid.partial_cmp(&b.pid).unwrap_or(Ordering::Equal));
            }
            1 => {
                self.process_list.processes.sort_by(|a, b| {
                    a.parent_pid
                        .partial_cmp(&b.parent_pid)
                        .unwrap_or(Ordering::Equal)
                });
            }
            2 => {
                self.process_list.processes.sort_by(|a, b| {
                    a.thread_group_id
                        .partial_cmp(&b.thread_group_id)
                        .unwrap_or(Ordering::Equal)
                });
            }
            3 => {
                self.process_list
                    .processes
                    .sort_by(|a, b| a.user.partial_cmp(&b.user).unwrap_or(Ordering::Equal));
            }
            4 => {
                self.process_list
                    .processes
                    .sort_by(|a, b| a.umask.partial_cmp(&b.umask).unwrap_or(Ordering::Equal));
            }
            5 => {
                self.process_list
                    .processes
                    .sort_by(|a, b| a.threads.partial_cmp(&b.threads).unwrap_or(Ordering::Equal));
            }
            6 => {
                self.process_list
                    .processes
                    .sort_by(|a, b| a.name.partial_cmp(&b.name).unwrap_or(Ordering::Equal));
            }
            7 => {
                self.process_list
                    .processes
                    .sort_by(|a, b| a.state.partial_cmp(&b.state).unwrap_or(Ordering::Equal));
            }
            8 => {
                self.process_list.processes.sort_by(|a, b| {
                    a.nice
                        .partial_cmp(&b.nice)
                        .unwrap_or(Ordering::Equal)
                });
            }
            9 => {
                self.process_list.processes.sort_by(|a, b| {
                    a.cpu_usage
                        .partial_cmp(&b.cpu_usage)
                        .unwrap_or(Ordering::Equal)
                });
            }
            10 => {
                self.process_list.processes.sort_by(|a, b| {
                    a.virtual_memory_size
                        .partial_cmp(&b.virtual_memory_size)
                        .unwrap_or(Ordering::Equal)
                });
            }
            11 => {
                self.process_list.processes.sort_by(|a, b| {
                    a.swapped_memory
                        .partial_cmp(&b.swapped_memory)
                        .unwrap_or(Ordering::Equal)
                });
            }
            12 => {
                self.process_list
                    .processes
                    .sort_by(|a, b| a.command.partial_cmp(&b.command).unwrap_or(Ordering::Equal));
            }
            _ => {}
        }

        if self.sort_descending {
            self.process_list.processes.reverse();
        }
    }

    pub fn update(&mut self) {
        // Recv data from the data collector thread
        let processes_info = self.dc_thread.try_recv();

        if processes_info.is_ok() {
            self.process_list = processes_info.unwrap();
            self.sort();
        }
    }

    pub fn draw<B: Backend>(&mut self, f: &mut Frame<B>, rect: Rect, block: Block) {
        let selected_style = Style::default()
            .fg(Color::Yellow)
            .bg(Color::DarkGray)
            .add_modifier(Modifier::REVERSED);
        let header_style = Style::default().bg(Color::DarkGray).fg(Color::White);
        let header_cells = [
            "PID", "PPID", "TID", "User", "Umask", "Threads", "Name", "State", "Nice", "CPU", "VM", "SM", "CMD",
        ]
        .iter()
        .enumerate()
        .map(|(i, h)| {
            if i == self.column_index {
                Cell::from(*h).style(Style::default().fg(Color::Yellow).bg(Color::DarkGray))
            } else {
                Cell::from(*h)
            }
        });

        let header = Row::new(header_cells).style(header_style).height(1);

        let rows = self
            .process_list
            .processes
            .iter()
            //.skip(self.item_index)
            .map(|p| {
                let mut cells = Vec::new();
                cells.push(Cell::from(format!("{: >7}", p.pid)));
                cells.push(Cell::from(format!("{: >7}", p.parent_pid)));
                cells.push(Cell::from(format!("{: >7}", p.thread_group_id)));
                cells.push(Cell::from(p.user.to_string()));
                cells.push(Cell::from(format!("{: >5}", p.umask)));
                cells.push(Cell::from(format!("{: >7}", p.threads)));
                cells.push(Cell::from(p.name.to_string()));
                cells.push(Cell::from(p.state.to_string()));
                cells.push(Cell::from(format!("{: >4}", p.nice)));
                cells.push(Cell::from(format!("{: >7}", format!("{:3.2}%", p.cpu_usage))));
                cells.push(Cell::from(format!("{: >9}", util::to_humanreadable(p.virtual_memory_size * 1000))));
                cells.push(Cell::from(format!("{: >9}", util::to_humanreadable(p.swapped_memory * 1000))));
                cells.push(Cell::from(p.command.to_string()));
                Row::new(cells).height(1)
            });
        let table = Table::new(rows)
            .header(header)
            .highlight_style(selected_style)
            .widths(&[
                Constraint::Length(8),
                Constraint::Length(8),
                Constraint::Length(8),
                Constraint::Length(15),
                Constraint::Length(6),
                Constraint::Length(7),
                Constraint::Length(30),
                Constraint::Length(6),
                Constraint::Length(5),
                Constraint::Length(8),
                Constraint::Length(9),
                Constraint::Length(9),
                Constraint::Min(1),
            ])
            .block(block);
<<<<<<< HEAD
        f.render_widget(table, rect);

        if self.popup_open {
            let horizontal = Layout::default()
                .direction(Direction::Horizontal)
                .constraints(
                    [
                        Constraint::Percentage(25),
                        Constraint::Percentage(50),
                        Constraint::Percentage(25),
                    ]
                    .as_ref(),
                )
                .split(rect);

            let popup = Layout::default()
                .direction(Direction::Vertical)
                .constraints(
                    [
                        Constraint::Length((rect.height - 8) / 2),
                        Constraint::Length(8),
                        Constraint::Min((rect.height - 8) / 2),
                    ]
                    .as_ref(),
                )
                .split(horizontal[1]);

            let clear = Layout::default()
                .direction(Direction::Vertical)
                .constraints(
                    [
                        Constraint::Length((rect.height - 10) / 2),
                        Constraint::Length(10),
                        Constraint::Min((rect.height - 10) / 2),
                    ]
                    .as_ref(),
                )
                .split(horizontal[1]);

            let text = vec![
                Spans::default(),
                Spans::from(format!("{}", self.input)),
                Spans::default(),
                Spans::default(),
                Spans::from("(C)ancel"),
                Spans::from("Press Enter to apply"),
            ];
            let block = Block::default()
                .style(Style::default().fg(Color::Yellow))
                .title("Niceness")
                .borders(Borders::ALL);
            let paragraph = Paragraph::new(text).block(block).wrap(Wrap { trim: true });
            f.render_widget(Clear, clear[1]);
            f.render_widget(paragraph, popup[1]);
        }
    }

    pub fn handle_input(&mut self, key: Key) {
        if !self.popup_open {
            match key {
                Key::Down => {
                    if self.item_index < self.process_list.processes.len() - 1 {
                        self.item_index += 1;
                    }
                }
                Key::Up => {
                    if self.item_index > 0 {
                        self.item_index -= 1;
                    }
=======
        f.render_stateful_widget(table, rect, &mut self.table_state);
    }

    pub fn handle_input(&mut self, key: Key) {
        match key {
            Key::Down => {
                if self.item_index < self.process_list.processes.len() - 1 {
                    self.item_index += 1;
                    self.table_state.select(Some(self.item_index));
>>>>>>> b228497c
                }
                Key::Char('k') => {
                    util::kill_process(self.process_list.processes[self.item_index].pid)
                }
                Key::Char('n') => {
                    self.popup_open = !self.popup_open;
                }
                _ => {}
            }
<<<<<<< HEAD
        } else {
            match key {
                Key::Backspace => {
                    self.input.pop();
                }
                Key::Char('\n') => {
                    let input_value = self.input.parse().unwrap_or_default();
                    util::update_niceness(
                        self.process_list.processes[self.item_index].pid,
                        input_value,
                    );
                    self.input.clear();
                    self.popup_open = false;
                }
                Key::Char('c') => {
                    self.input.clear();
                    self.popup_open = false;
                }
                Key::Char(key) => {
                    if self.input.len() < 3 {
                        self.input.push(key)
                    }
                }
                Key::Esc => {
                    self.input.clear();
                    self.popup_open = false;
=======
            Key::Up => {
                if self.item_index > 0 {
                    self.item_index -= 1;
                    self.table_state.select(Some(self.item_index));
                }
            }
            Key::Right => {
                if self.column_index < 10 {
                    self.column_index += 1;
>>>>>>> b228497c
                }
                _ => {}
            }
<<<<<<< HEAD
=======
            Key::Left => {
                if self.column_index > 0 {
                    self.column_index -= 1;
                }
            }
            Key::Char('s') => {
                if self.sort_index == self.column_index {
                    self.sort_descending = !self.sort_descending;
                }

                self.sort_index = self.column_index;
                self.sort();
            }
            _ => {}
>>>>>>> b228497c
        }
    }
}<|MERGE_RESOLUTION|>--- conflicted
+++ resolved
@@ -12,12 +12,8 @@
     layout::{Constraint, Direction, Layout, Rect},
     style::{Color, Modifier, Style},
     terminal::Frame,
-<<<<<<< HEAD
     text::Spans,
-    widgets::{Block, Borders, Cell, Clear, Paragraph, Row, Table, Wrap},
-=======
-    widgets::{Block, Cell, Row, Table, TableState},
->>>>>>> b228497c
+    widgets::{Block, Borders, Cell, Clear, Paragraph, Row, Table, TableState, Wrap},
 };
 use std::collections::HashMap;
 
@@ -504,8 +500,7 @@
                 Constraint::Min(1),
             ])
             .block(block);
-<<<<<<< HEAD
-        f.render_widget(table, rect);
+        f.render_stateful_widget(table, rect, &mut self.table_state);
 
         if self.popup_open {
             let horizontal = Layout::default()
@@ -568,33 +563,42 @@
                 Key::Down => {
                     if self.item_index < self.process_list.processes.len() - 1 {
                         self.item_index += 1;
+                        self.table_state.select(Some(self.item_index));
                     }
                 }
-                Key::Up => {
-                    if self.item_index > 0 {
-                        self.item_index -= 1;
-                    }
-=======
-        f.render_stateful_widget(table, rect, &mut self.table_state);
-    }
-
-    pub fn handle_input(&mut self, key: Key) {
-        match key {
-            Key::Down => {
-                if self.item_index < self.process_list.processes.len() - 1 {
-                    self.item_index += 1;
+            Key::Up => {
+                if self.item_index > 0 {
+                    self.item_index -= 1;
                     self.table_state.select(Some(self.item_index));
->>>>>>> b228497c
-                }
-                Key::Char('k') => {
-                    util::kill_process(self.process_list.processes[self.item_index].pid)
-                }
-                Key::Char('n') => {
-                    self.popup_open = !self.popup_open;
+                }
+            }
+            Key::Right => {
+                if self.column_index < 10 {
+                    self.column_index += 1;
                 }
                 _ => {}
             }
-<<<<<<< HEAD
+            Key::Char('k') => {
+                util::kill_process(self.process_list.processes[self.item_index].pid)
+            }
+            Key::Char('n') => {
+                self.popup_open = !self.popup_open;
+            }
+            Key::Left => {
+                if self.column_index > 0 {
+                    self.column_index -= 1;
+                }
+            }
+            Key::Char('s') => {
+                if self.sort_index == self.column_index {
+                    self.sort_descending = !self.sort_descending;
+                }
+
+                self.sort_index = self.column_index;
+                self.sort();
+            }
+            _ => {}
+            }
         } else {
             match key {
                 Key::Backspace => {
@@ -621,37 +625,8 @@
                 Key::Esc => {
                     self.input.clear();
                     self.popup_open = false;
-=======
-            Key::Up => {
-                if self.item_index > 0 {
-                    self.item_index -= 1;
-                    self.table_state.select(Some(self.item_index));
-                }
-            }
-            Key::Right => {
-                if self.column_index < 10 {
-                    self.column_index += 1;
->>>>>>> b228497c
-                }
-                _ => {}
-            }
-<<<<<<< HEAD
-=======
-            Key::Left => {
-                if self.column_index > 0 {
-                    self.column_index -= 1;
-                }
-            }
-            Key::Char('s') => {
-                if self.sort_index == self.column_index {
-                    self.sort_descending = !self.sort_descending;
-                }
-
-                self.sort_index = self.column_index;
-                self.sort();
-            }
-            _ => {}
->>>>>>> b228497c
+                }
+            }
         }
     }
 }