use std::io;
use std::sync::mpsc;
use std::thread;
use termion::event::Key;
use termion::input::TermRead;


pub enum InputEvent<I> {
    Input(I),
}

pub struct InputHandler {
    rx: mpsc::Receiver<InputEvent<Key>>,
}

impl InputHandler {
    pub fn new() -> Self {
        let (tx, rx) = mpsc::channel(); // create a channel for thread communication

        let input_handle = {
            thread::spawn(move || {
                let stdin = io::stdin();

                for evt in stdin.keys() {
                    if let Ok(key) = evt {
                        tx.send(InputEvent::Input(key));
                    }
                }
            })
        };
        InputHandler {
            rx: rx,
        }
    }

    pub fn next(&self) -> Result<InputEvent<Key>, mpsc::TryRecvError> {
<<<<<<< HEAD
        self.rx.try_recv()
=======
        self.rx.try_recv() 
>>>>>>> ca87af72
    }
}<|MERGE_RESOLUTION|>--- conflicted
+++ resolved
@@ -34,10 +34,6 @@
     }
 
     pub fn next(&self) -> Result<InputEvent<Key>, mpsc::TryRecvError> {
-<<<<<<< HEAD
-        self.rx.try_recv()
-=======
         self.rx.try_recv() 
->>>>>>> ca87af72
     }
 }