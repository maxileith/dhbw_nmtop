use std::io;
use std::{thread, time};
use termion::{event::Key, raw::IntoRawMode};
use tui::{
    backend::TermionBackend,
    layout::{Alignment, Constraint, Direction, Layout},
    style::{Color, Modifier, Style},
    text::Span,
    widgets::{Block, BorderType, Borders, Paragraph},
    Terminal,
};

mod util;

// Module for reading CPU usage data
mod cpu;

// Module for reading memory usage data
mod mem;

// Module for reading disk usage data
mod disk;

// Module for managing processes
mod processes;

// Module for reading network usage
mod network;

#[derive(PartialEq)]
enum AppState {
    Navigation,
    Interaction,
}

struct AppLogic {
    state: AppState,
    current_widget: WidgetType,
    show_selected_widget: bool,
}

#[derive(PartialEq)]
enum WidgetType {
    CPU,
    Network,
    Disk,
    Processes,
    Memory,
}

impl WidgetType {
    // returns id, name
    fn get_value(&self) -> (usize, &str) {
        match *self {
            WidgetType::Memory => (0, "Memory"),
            WidgetType::Disk => (1, "Partitions"),
            WidgetType::Network => (2, "Network"),
            WidgetType::CPU => (3, "CPU"),
            WidgetType::Processes => (4, "Processes"),
        }
    }

    fn get_by_id(id: usize) -> WidgetType {
        match id {
            0 => WidgetType::Memory,
            1 => WidgetType::Disk,
            2 => WidgetType::Network,
            3 => WidgetType::CPU,
            4 => WidgetType::Processes,
            _ => WidgetType::Memory, //default case
        }
    }

    fn get_help_text(&self) -> &str {
        match *self {
            WidgetType::Memory => "",
            WidgetType::Disk => ", up: previous, down: next",
            WidgetType::Network => "",
            WidgetType::CPU => ", SPACE: show/hide all cores",
<<<<<<< HEAD
            WidgetType::Processes => ", s:sort, left/right:  move header, up/down: select process, n: niceness, f: filter",
=======
            WidgetType::Processes => {
                ", s:sort, left/right:  move header, up/down: select process, n: niceness"
            }
>>>>>>> 5f311fda
        }
    }
}

struct DataWidget {
    typ: WidgetType,
}

// TODO: user input to stop execution
fn main() -> Result<(), Box<dyn std::error::Error>> {
    // Terminal initialization
    let stdout = io::stdout().into_raw_mode()?;
    let backend = TermionBackend::new(stdout);
    let mut terminal = Terminal::new(backend)?;

    let mut disk_widget = disk::DiskWidget::new();
    let mut cpu_widget = cpu::CpuWidget::new();
    let mut mem_widget = mem::MemoryWidget::new();
    let mut processes_widget = processes::ProcessesWidget::new();
    let mut network_widget = network::NetworkWidget::new();

    // Initialize app state
    let mut app = AppLogic {
        state: AppState::Interaction,
        current_widget: WidgetType::Processes,
        show_selected_widget: false,
    };

    // Initialize input handler
    let input_handler = util::InputHandler::new();

    let sleep_duration = time::Duration::from_millis(100);

    let data_widgets = vec![
        WidgetType::Memory,
        WidgetType::Disk,
        WidgetType::Network,
        WidgetType::CPU,
        WidgetType::Processes,
    ];

    //let mut cpu_values = Vec::<f64>::new();
    terminal.clear()?;
    loop {
        mem_widget.update();
        cpu_widget.update();
        processes_widget.update();
        disk_widget.update();
        network_widget.update();

        let _ = terminal.draw(|f| {
            let chunks = Layout::default()
                .direction(Direction::Vertical)
                .margin(1)
                .constraints(
                    [
                        Constraint::Length(6),
                        Constraint::Length(10),
                        Constraint::Min(1),
                        Constraint::Length(1),
                    ]
                    .as_ref(),
                )
                .split(f.size());
            let boxes = Layout::default()
                .direction(Direction::Horizontal)
                .constraints(
                    [
                        Constraint::Percentage(30),
                        Constraint::Percentage(45),
                        Constraint::Percentage(25),
                    ]
                    .as_ref(),
                )
                .split(chunks[0]);

            // Draw data widgets
            for dw in &data_widgets {
                let (id, name) = dw.get_value();

                let mut selected = id == app.current_widget.get_value().0;
                let navigation = app.state == AppState::Navigation;

                if !navigation {
                    selected = selected && app.show_selected_widget;
                }

                match dw {
                    WidgetType::Memory => {
                        mem_widget.draw(f, boxes[0], create_block(name, selected, navigation));
                    }
                    WidgetType::Disk => {
                        disk_widget.draw(f, boxes[1], create_block(name, selected, navigation));
                    }
                    WidgetType::Network => {
                        network_widget.draw(f, boxes[2], create_block(name, selected, navigation));
                    }
                    WidgetType::CPU => {
                        cpu_widget.draw(f, chunks[1], create_block(name, selected, navigation));
                    }
                    WidgetType::Processes => {
                        processes_widget.draw(
                            f,
                            chunks[2],
                            create_block(name, selected, navigation),
                        );
                    }
                }
            }

            let mut help_text =
                "ESC: navigation/interaction, v:view/hide selected widget".to_string();

            if app.show_selected_widget && app.state == AppState::Interaction {
                help_text += app.current_widget.get_help_text(); // TODO: make constant
            }

            // Draw help text
            let help_paragraph = Paragraph::new(help_text)
                .block(Block::default())
                .alignment(Alignment::Left);
            f.render_widget(help_paragraph, chunks[3]);
        });

        // Handle events
        let event = input_handler.next();

        if event.is_ok() {
            let input = event.unwrap();
            match app.state {
                AppState::Interaction => {
                    if app.show_selected_widget {
                        match app.current_widget {
                            WidgetType::Processes => {
                                processes_widget.handle_input(input);
                            }
                            WidgetType::CPU => {
                                cpu_widget.handle_input(input);
                            }
                            WidgetType::Disk => {
                                disk_widget.handle_input(input);
                            }
                            WidgetType::Network => {
                                network_widget.handle_input(input);
                            }
                            WidgetType::Memory => {
                                mem_widget.handle_input(input);
                            }
                        }
                    }

                    match input {
                        Key::Ctrl('c') => {
                            terminal.clear()?;
                            break;
                        }
                        Key::Char('v') => {
                            app.show_selected_widget = !app.show_selected_widget;
                        }
                        Key::Esc => {
                            app.state = AppState::Navigation;
                        }
                        _ => {}
                    };
                }

                AppState::Navigation => {
                    match input {
                        Key::Ctrl('c') => {
                            terminal.clear()?;
                            break;
                        }
                        Key::Right => {
                            let (id, _) = app.current_widget.get_value();
                            if id < data_widgets.len() - 1 {
                                app.current_widget = WidgetType::get_by_id(id + 1);
                            }
                        }
                        Key::Left => {
                            let (id, _) = app.current_widget.get_value();
                            if id > 0 {
                                app.current_widget = WidgetType::get_by_id(id - 1);
                            }
                        }
                        Key::Up => {
                            let (id, _) = app.current_widget.get_value();
                            if id == 3 {
                                app.current_widget = WidgetType::get_by_id(1);
                            } else if id == 4 {
                                app.current_widget = WidgetType::get_by_id(3);
                            }
                        }
                        Key::Down => {
                            let (id, _) = app.current_widget.get_value();
                            if id < 3 {
                                app.current_widget = WidgetType::get_by_id(3);
                            } else if id == 3 {
                                app.current_widget = WidgetType::get_by_id(4);
                            }
                        }
                        Key::Esc => {
                            app.state = AppState::Interaction;
                            app.show_selected_widget = true;
                        }
                        _ => {}
                    };
                }
            }
        }

        // Sleep
        thread::sleep(sleep_duration);
    }
    Ok(())
}

fn create_block(name: &str, selected: bool, navigation: bool) -> Block {
    let mut color = Color::Cyan;

    if !navigation && selected {
        color = Color::Yellow;
    }

    let block = Block::default()
        .title(Span::styled(
            name,
            Style::default().fg(color).add_modifier(Modifier::BOLD),
        ))
        .borders(Borders::ALL);

    if selected {
        return block.border_type(BorderType::Thick);
    }

    block
}<|MERGE_RESOLUTION|>--- conflicted
+++ resolved
@@ -77,13 +77,7 @@
             WidgetType::Disk => ", up: previous, down: next",
             WidgetType::Network => "",
             WidgetType::CPU => ", SPACE: show/hide all cores",
-<<<<<<< HEAD
             WidgetType::Processes => ", s:sort, left/right:  move header, up/down: select process, n: niceness, f: filter",
-=======
-            WidgetType::Processes => {
-                ", s:sort, left/right:  move header, up/down: select process, n: niceness"
-            }
->>>>>>> 5f311fda
         }
     }
 }
