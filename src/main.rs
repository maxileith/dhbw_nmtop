--- conflicted
+++ resolved
@@ -297,279 +297,4 @@
     }
 
     block
-<<<<<<< HEAD
-}
-
-fn draw_meminfo<B: Backend>(f: &mut Frame<B>, rect: Rect, block: Block, mem_info: &MemInfo) {
-    let block_chunks = Layout::default()
-        .constraints([Constraint::Length(2), Constraint::Length(2)])
-        .margin(1)
-        .split(rect);
-
-    // Render block
-    f.render_widget(block, rect);
-
-    if mem_info.mem_total == 0 || mem_info.swap_total == 0 {
-        return;
-    }
-
-    // calc mem infos
-    let mem_usage =
-        ((mem_info.mem_total - mem_info.mem_available) as f64) / (mem_info.mem_total as f64);
-    let mem_swap = mem_info.swap_cached as f64 / mem_info.swap_total as f64;
-    let label_mem = format!("{:.2}%", mem_usage * 100.0);
-    let title_mem = "Memory: ".to_string()
-        + &calc_ram_to_fit_size(mem_info.mem_total - mem_info.mem_available)
-        + " of "
-        + &calc_ram_to_fit_size(mem_info.mem_total);
-    let gauge_mem = Gauge::default()
-        .block(Block::default().title(title_mem))
-        .gauge_style(
-            Style::default()
-                .fg(Color::Cyan)
-                .bg(Color::Black)
-                .add_modifier(Modifier::ITALIC | Modifier::BOLD),
-        )
-        .label(label_mem)
-        .ratio(mem_usage);
-    f.render_widget(gauge_mem, block_chunks[0]);
-    let label_swap = format!("{:.2}%", mem_swap * 100.0);
-    let title_swap = "Swap: ".to_string()
-        + &calc_ram_to_fit_size(mem_info.swap_total - mem_info.swap_free)
-        + " of "
-        + &calc_ram_to_fit_size(mem_info.swap_total);
-    let gauge_swap = Gauge::default()
-        .block(Block::default().title(title_swap))
-        .gauge_style(
-            Style::default()
-                .fg(Color::Cyan)
-                .bg(Color::Black)
-                .add_modifier(Modifier::ITALIC | Modifier::BOLD),
-        )
-        .label(label_swap)
-        .ratio(mem_swap);
-    f.render_widget(gauge_swap, block_chunks[1]);
-}
-
-fn draw_cpuinfo<B: Backend>(f: &mut Frame<B>, rect: Rect, block: Block, data: &Vec<f64>, cores: &Vec<Vec<f64>>) {
-    let mut datasets = Vec::new();
-
-    let mut core_values = Vec::new();
-    for core in cores {
-        let value = core
-            .iter()
-            .enumerate()
-            .map(|(i, &x)| ((i as f64), x))
-            .collect::<Vec<_>>();
-        core_values.push(value);
-    }
-
-    for i in 0..core_values.len() {
-        let h = (i * 40) % 360;
-        let mut color = Color::White;
-        if h < 60 {
-            color = Color::Rgb(255, (h % 255) as u8, 0);
-        } else if h < 120 {
-            color = Color::Rgb(255 - (h % 255) as u8, 255, 0);
-        } else if h < 180 {
-            color = Color::Rgb(0, 255, (h % 255) as u8);
-        } else if h < 240 {
-            color = Color::Rgb(0, 255 - (h % 255) as u8, 255);
-        } else if h < 300 {
-            color = Color::Rgb((h % 255) as u8, 0, 255);
-        } else if h < 360 {
-            color = Color::Rgb(255, 0, 255 - (h % 255) as u8);
-        }
-
-        datasets.push(
-            Dataset::default()
-                .name(format!("cpu{}", i))
-                .marker(symbols::Marker::Braille)
-                .style(Style::default().fg(color))
-                .graph_type(GraphType::Line)
-                .data(&core_values[i]),
-        );
-    }
-
-    let v = data
-        .iter()
-        .enumerate()
-        .map(|(i, &x)| ((i as f64), x))
-        .collect::<Vec<_>>();
-    datasets.push(
-        Dataset::default()
-            .name("cpu")
-            .marker(symbols::Marker::Braille)
-            .style(Style::default().fg(Color::White))
-            .graph_type(GraphType::Line)
-            .data(&v),
-    );
-
-    let chart = Chart::new(datasets)
-        .block(block)
-        .x_axis(Axis::default().bounds([0.0, 300.0]))
-        .y_axis(
-            Axis::default()
-                .style(Style::default().fg(Color::Gray))
-                .labels(vec![
-                    Span::styled("  0", Style::default().add_modifier(Modifier::BOLD)),
-                    Span::styled("100", Style::default().add_modifier(Modifier::BOLD)),
-                ])
-                .bounds([0.0, 100.0]),
-        );
-
-    f.render_widget(chart, rect);
-}
-
-fn draw_diskinfo<B: Backend>(f: &mut Frame<B>, rect: Rect, block:Block, disk_info: &Vec<DiskInfo>) {
-    //draw disk info TODO: divide into own function
-    let header_cells = ["Partition", "Available", "In Use", "Total", "Used", "Mount"]
-        .iter()
-        .map(|h| Cell::from(*h).style(Style::default().fg(Color::White)));
-    let header = Row::new(header_cells).height(1);
-    let rows = disk_info.iter().map(|disk| {
-        let mut cells = Vec::new();
-        cells.push(Cell::from(disk.filesystem.clone()));
-        cells.push(Cell::from(calc_disk_size(disk.available)));
-        cells.push(Cell::from(calc_disk_size(disk.used)));
-        cells.push(Cell::from(calc_disk_size(disk.total)));
-        cells.push(Cell::from(disk.used_percentage.clone()));
-        cells.push(Cell::from(disk.mountpoint.clone()));
-        Row::new(cells)
-    });
-    let sizing = &size_columns(rect.width);
-    let table = Table::new(rows)
-        .header(header)
-        .block(block)
-        .widths(sizing)
-        .column_spacing(2);
-
-    f.render_widget(table, rect);
-}
-
-fn draw_processesinfo<B: Backend>(f: &mut Frame<B>, rect: Rect, block: Block, pl: &ProcessList) {
-    let selected_style = Style::default().add_modifier(Modifier::REVERSED);
-    let header_style = Style::default().bg(Color::DarkGray).fg(Color::White);
-    let header_cells = [
-        "PID", "PPID", "TID", "User", "Umask", "Threads", "Name", "State", "VM", "SM", "CMD",
-    ]
-    .iter()
-    .map(|h| Cell::from(*h));
-    let header = Row::new(header_cells).style(header_style).height(1);
-    let rows = pl.processes.iter().map(|p| {
-        let mut cells = Vec::new();
-        cells.push(Cell::from(p.pid.to_string()));
-        cells.push(Cell::from(p.parent_pid.to_string()));
-        cells.push(Cell::from(p.thread_group_id.to_string()));
-        cells.push(Cell::from(p.user.to_string()));
-        cells.push(Cell::from(p.umask.to_string()));
-        cells.push(Cell::from(p.threads.to_string()));
-        cells.push(Cell::from(p.name.to_string()));
-        cells.push(Cell::from(p.state.to_string()));
-        cells.push(Cell::from(to_humanreadable(p.virtual_memory_size * 1000)));
-        cells.push(Cell::from(to_humanreadable(p.swapped_memory * 1000)));
-        cells.push(Cell::from(p.command.to_string()));
-        Row::new(cells).height(1)
-    });
-    // println!("{}", rows.len());
-    let table = Table::new(rows)
-        .header(header)
-        .highlight_style(selected_style)
-        .widths(&[
-            Constraint::Length(7),
-            Constraint::Length(7),
-            Constraint::Length(7),
-            Constraint::Length(15),
-            Constraint::Length(6),
-            Constraint::Length(7),
-            Constraint::Length(30),
-            Constraint::Length(15),
-            Constraint::Length(9),
-            Constraint::Length(9),
-            Constraint::Min(1),
-        ])
-        .block(block);
-    f.render_widget(table, rect);
-}
-
-fn size_columns(area_width: u16) -> Vec<Constraint> {
-    let width = area_width - 2;
-    if width >= 39 + 10 {
-        vec![
-            Constraint::Length(9),
-            Constraint::Length(9),
-            Constraint::Length(6),
-            Constraint::Length(6),
-            Constraint::Length(4),
-            Constraint::Min(5),
-        ]
-    } else if width >= 34 + 8 {
-        vec![
-            Constraint::Length(9),
-            Constraint::Length(9),
-            Constraint::Length(6),
-            Constraint::Length(6),
-            Constraint::Length(4),
-        ]
-    } else if width >= 30 + 6 {
-        vec![
-            Constraint::Length(9),
-            Constraint::Length(9),
-            Constraint::Length(6),
-            Constraint::Length(6),
-        ]
-    } else if width >= 24 + 4 {
-        vec![
-            Constraint::Length(9),
-            Constraint::Length(9),
-            Constraint::Length(6),
-        ]
-    } else if width >= 18 + 2 {
-        vec![Constraint::Percentage(50), Constraint::Percentage(50)]
-    } else if width >= 9 {
-        vec![Constraint::Length(9)]
-    } else {
-        vec![]
-    }
-}
-
-fn draw_networkinfo<B: Backend>(
-    f: &mut Frame<B>,
-    rect: Rect,
-    block: Block,
-    last_info: &NetworkInfo,
-    current_info: &NetworkInfo,
-) {
-
-    if last_info.rec_bytes > current_info.rec_bytes {
-        return;
-    }
-
-    let receiving = to_humanreadable((current_info.rec_bytes - last_info.rec_bytes) * 2) + "/s";
-    let sending = to_humanreadable((current_info.send_bytes - last_info.send_bytes) * 2) + "/s";
-    let text: Vec<tui::text::Spans>;
-
-    if rect.width > 25 {
-        let total_received = to_humanreadable(current_info.rec_bytes);
-        let total_sent = to_humanreadable(current_info.send_bytes);
-        text = vec![
-            Spans::from(format!("Receiving      {}", receiving)),
-            Spans::from(format!("Total Received {}", total_received)),
-            Spans::from(format!("Sending        {}", sending)),
-            Spans::from(format!("Total Sent     {}", total_sent)),
-        ];
-    } else {
-        text = vec![
-            Spans::from("Receiving"),
-            Spans::from(format!("{}", receiving)),
-            Spans::from("Sending"),
-            Spans::from(format!("{}", sending)),
-        ];
-    }
-
-    
-    let paragraph = Paragraph::new(text).block(block).wrap(Wrap { trim: true });
-    f.render_widget(paragraph, rect);
-=======
->>>>>>> 3c9702e0
 }